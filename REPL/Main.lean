--- conflicted
+++ resolved
@@ -140,7 +140,6 @@
       let proofStateId ← proofState.mapM recordProofSnapshot
       return Tactic.of goals tactic pos endPos proofStateId ns
 
-<<<<<<< HEAD
 def proofTrees (infoTrees : List InfoTree) : M m (List (List ProofStepInfo)) := do
   infoTrees.mapM fun infoTree => do
     let proofTree ← PaperProof.BetterParser infoTree
@@ -148,10 +147,7 @@
     | .some proofTree => return proofTree.steps
     | .none => return []
 
-def collectRootGoalsAsSorries (trees : List InfoTree) : M m (List Sorry) := do
-=======
 def collectRootGoalsAsSorries (trees : List InfoTree) (env? : Option Environment) : M m (List Sorry) := do
->>>>>>> 506a6f35
   trees.flatMap InfoTree.rootGoals |>.mapM
     fun ⟨ctx, goals, pos⟩ => do
       let proofState := some (← ProofSnapshot.create ctx none env? goals goals)
