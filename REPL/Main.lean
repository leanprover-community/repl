--- conflicted
+++ resolved
@@ -117,13 +117,8 @@
     pure "<failed to pretty print>"
 
 def tactics (trees : List InfoTree) : M m (List Tactic) :=
-<<<<<<< HEAD
   trees.flatMap InfoTree.tactics |>.mapM
-    fun ⟨ctx, stx, goals, pos, endPos⟩ => do
-=======
-  trees.bind InfoTree.tactics |>.mapM
     fun ⟨ctx, stx, goals, pos, endPos, ns⟩ => do
->>>>>>> 65f1337e
       let proofState := some (← ProofSnapshot.create ctx none none goals)
       let goals := s!"{(← ctx.ppGoals goals)}".trim
       let tactic := Format.pretty (← ppTactic ctx stx)
