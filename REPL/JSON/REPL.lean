--- conflicted
+++ resolved
@@ -50,7 +50,7 @@
   let id ← recordProofSnapshot r.proofState
   return {
     proofState := id
-    goals := (← r.proofState.ppGoals)
+    goalsAfter := (← r.proofState.ppGoals)
     messages
     sorries
     traces := r.traces }
@@ -86,25 +86,12 @@
   catch e =>
     pure <| .inr ⟨e.toString⟩
 
-<<<<<<< HEAD
 /--
 Run a `JSON.source` request (i.e. requesting the current source code),
 returning a `JSON.SourceResponse` or error message.
 -/
 def handleSourceRequest (s : JSON.Source) : M IO (JSON.SourceResponse ⊕ String) := do
   return .inl ⟨← source s.src (before := s.before') (self := s.self') (after := s.after')⟩
-=======
-def ProofStepResponse.toJson (r : ProofStepResponse) : M m JSON.ProofStepResponse := do
-  let messages ← r.messages.mapM fun m => Message.of m
-  let sorries ← r.sorries |>.mapM fun s => s.toJson
-  let id ← recordProofSnapshot r.proofState
-  return {
-    proofState := id
-    goalsAfter := (← r.proofState.ppGoals)
-    messages
-    sorries
-    traces := r.traces }
->>>>>>> f8a5c1fc
 
 /-- Calculate the diff of two proof states, as a `JSON.ProofStepResponse`. -/
 @[deprecated]
